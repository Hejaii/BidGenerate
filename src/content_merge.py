--- conflicted
+++ resolved
@@ -135,7 +135,7 @@
                 context = "\n\n".join(snippets)
                 if use_llm:
                     try:
-<<<<<<< HEAD
+
                         # 简化内容生成，避免重复
                         system = (
                             "你是一名专业的投标文件撰写专家。请根据招标要求和源文本，生成高质量的投标文件内容。\n\n"
@@ -162,21 +162,7 @@
                             user = f"招标要求: {req.title}\n\n源文本:\n{context}"
                             merged = llm_rewrite(client, system, user, cache)
                         meta_item["outline"] = "简化生成"
-=======
-                        outline = _write_outline(req, context, client=client, cache=cache)
-                        outline_items = [line.strip() for line in outline.splitlines() if line.strip()]
-                        segments: List[str] = []
-                        prev_text = ""
-                        for item in outline_items:
-                            segment = _generate_segment(
-                                req, item, context, prev_text, client=client, cache=cache
-                            )
-                            segment = segment.strip()
-                            segments.append(segment)
-                            prev_text = "\n\n".join(segments)
-                        merged = "\n\n".join(segments)
-                        meta_item["outline"] = outline
->>>>>>> 24763690
+
                     except Exception as e:
                         print(f"⚠️ 内容生成失败: {e}，使用原始内容")
                         merged = context
