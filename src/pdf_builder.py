--- conflicted
+++ resolved
@@ -255,126 +255,9 @@
 def compile_pdf(tex_path: Path, out_pdf: Path, logger: logging.Logger) -> None:
     """Compile LaTeX into PDF using XeLaTeX after ensuring environment."""
     workdir = tex_path.parent
-<<<<<<< HEAD
     ensure_latex_env(logger)
     cmd = ["xelatex", "-interaction=nonstopmode", tex_path.name]
-=======
-
-    # Ensure basic LaTeX toolchain and fonts exist to avoid common failures
-    ensure_latex_env(logger)
-    
-    # 方法1: 优先使用xelatex（最适合中文）
-    try:
-        logger.info("使用xelatex编译中文LaTeX...")
-        # 第一次编译
-        cmd1 = ["xelatex", "-interaction=nonstopmode", tex_path.name]
-        result1 = subprocess.run(cmd1, cwd=workdir, check=True, capture_output=True, encoding='utf-8', errors='ignore')
-        logger.info("第一次xelatex编译完成")
-        
-        # 第二次编译（处理引用）
-        result2 = subprocess.run(cmd1, cwd=workdir, check=True, capture_output=True, encoding='utf-8', errors='ignore')
-        logger.info("第二次xelatex编译完成")
-        
-        # 查找生成的PDF文件
-        built_pdf = workdir / (tex_path.stem + ".pdf")
-        if built_pdf.exists() and built_pdf.stat().st_size > 0:
-            out_pdf.parent.mkdir(parents=True, exist_ok=True)
-            # 如果输出文件已存在，先删除
-            if out_pdf.exists():
-                out_pdf.unlink()
-            built_pdf.rename(out_pdf)
-            logger.info(f"PDF生成成功: {out_pdf}")
-            return
-        else:
-            logger.warning("xelatex未生成有效PDF文件，尝试其他方法")
-            # 尝试查找其他可能的PDF文件
-            pdf_files = list(workdir.glob("*.pdf"))
-            if pdf_files:
-                largest_pdf = max(pdf_files, key=lambda x: x.stat().st_size)
-                if largest_pdf.stat().st_size > 1000:  # 大于1KB的PDF文件
-                    logger.info(f"找到生成的PDF文件: {largest_pdf}")
-                    out_pdf.parent.mkdir(parents=True, exist_ok=True)
-                    if out_pdf.exists():
-                        out_pdf.unlink()
-                    largest_pdf.rename(out_pdf)
-                    logger.info(f"PDF重命名成功: {out_pdf}")
-                    return
-            
-    except FileNotFoundError:
-        logger.warning("xelatex未找到，尝试其他方法")
-    except subprocess.CalledProcessError as exc:
-        logger.warning(f"xelatex编译失败: {exc.stderr}")
-    except UnicodeDecodeError as e:
-        logger.warning(f"xelatex编码错误: {e}，尝试其他方法")
-    
-    # 方法2: 尝试使用pdflatex（最兼容）
-    try:
-        logger.info("尝试使用pdflatex编译...")
-        cmd = ["pdflatex", "-interaction=nonstopmode", "-shell-escape", tex_path.name]
-        result = subprocess.run(cmd, cwd=workdir, check=True, capture_output=True, encoding='utf-8', errors='ignore')
-        logger.info("pdflatex编译成功")
-        
-        # 查找生成的PDF文件
-        built_pdf = workdir / (tex_path.stem + ".pdf")
-        if built_pdf.exists() and built_pdf.stat().st_size > 0:
-            out_pdf.parent.mkdir(parents=True, exist_ok=True)
-            # 如果输出文件已存在，先删除
-            if out_pdf.exists():
-                out_pdf.unlink()
-            built_pdf.rename(out_pdf)
-            logger.info(f"PDF生成成功: {out_pdf}")
-            return
-        else:
-            logger.warning("pdflatex未生成有效PDF文件，尝试其他方法")
-            # 尝试查找其他可能的PDF文件
-            pdf_files = list(workdir.glob("*.pdf"))
-            if pdf_files:
-                largest_pdf = max(pdf_files, key=lambda x: x.stat().st_size)
-                if largest_pdf.stat().st_size > 1000:  # 大于1KB的PDF文件
-                    logger.info(f"找到生成的PDF文件: {largest_pdf}")
-                    out_pdf.parent.mkdir(parents=True, exist_ok=True)
-                    if out_pdf.exists():
-                        out_pdf.unlink()
-                    largest_pdf.rename(out_pdf)
-                    logger.info(f"PDF重命名成功: {out_pdf}")
-                    return
-            
-    except FileNotFoundError:
-        logger.warning("pdflatex未找到，尝试其他方法")
-    except subprocess.CalledProcessError as exc:
-        logger.warning(f"pdflatex编译失败: {exc.stderr}")
-    except UnicodeDecodeError as e:
-        logger.warning(f"pdflatex编码错误: {e}，尝试其他方法")
-    
-    # 方法3: 尝试使用latexmk
-    try:
-        logger.info("尝试使用latexmk编译...")
-        cmd = ["latexmk", "-pdf", "-interaction=nonstopmode", tex_path.name]
-        result = subprocess.run(cmd, cwd=workdir, check=True, capture_output=True, encoding='utf-8', errors='ignore')
-        logger.info("latexmk编译成功")
-        
-        # 查找生成的PDF文件
-        built_pdf = workdir / (tex_path.stem + ".pdf")
-        if built_pdf.exists() and built_pdf.stat().st_size > 0:
-            out_pdf.parent.mkdir(parents=True, exist_ok=True)
-            # 如果输出文件已存在，先删除
-            if out_pdf.exists():
-                out_pdf.unlink()
-            built_pdf.rename(out_pdf)
-            logger.info(f"PDF生成成功: {out_pdf}")
-            return
-        else:
-            logger.warning("latexmk未生成有效PDF文件，尝试其他方法")
-            
-    except FileNotFoundError:
-        logger.warning("latexmk未找到，尝试其他方法")
-    except subprocess.CalledProcessError as exc:
-        logger.warning(f"latexmk编译失败: {exc.stderr}")
-    except UnicodeDecodeError as e:
-        logger.warning(f"latexmk编码错误: {e}，尝试其他方法")
-    
-    # 如果所有方法都失败，尝试创建一个简单的PDF
->>>>>>> 14910ce7
+
     try:
         subprocess.run(cmd, cwd=workdir, check=True)
         subprocess.run(cmd, cwd=workdir, check=True)
