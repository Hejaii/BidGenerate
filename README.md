# 智能化标书生成系统

<<<<<<< HEAD
=======

>>>>>>> 9127bed6
本项目提供一套基于大语言模型的自动化投标文件生成工具。系统能够从招标文件中抽取需求、在本地知识库中检索相关资料、生成正式文档并渲染为 PDF。以下文档对使用流程、配置方式和内部结构进行了事无巨细的说明。

## 1. 核心功能
- 📄 **需求抽取**：从招标 PDF 中识别商务和技术条款并生成 Markdown 清单。
- 🔍 **资料检索**：遍历知识库并为每条需求匹配最相关的参考文件。
- 📝 **内容生成**：调用通义千问模型生成初稿并按需求分类汇总。
- 🧱 **模板渲染**：将 Markdown 转换为 LaTeX，并借助可定制模板编译为 PDF。
- 📦 **缓存与重用**：请求结果会缓存到磁盘，重复运行时自动复用以节省费用。

## 2. 环境要求
- **Python**：`>=3.10`
- **依赖安装**：`pip install -r requirements.txt`
- **LaTeX 环境**：需预先安装 `xelatex`、`pdflatex` 或 `latexmk`（任一即可）。
- **通义千问 API Key**：在环境变量 `DASHSCOPE_API_KEY` 中指定；未设置时会使用 `llm_client.py` 中的默认测试密钥。

建议在虚拟环境中运行：
```bash
python -m venv .venv
source .venv/bin/activate  # Windows 请使用 .venv\Scripts\activate
pip install -r requirements.txt
```

## 3. 准备数据
<<<<<<< HEAD
项目根目录下提供了 `inputs/` 文件夹作为默认素材存放位置。该目录初始为空，请将待处理的招标 PDF 和需求 Markdown 放置于此，并在运行命令时通过参数引用，如 `--tender inputs/tender.pdf` 或 `--requirements inputs/requirements.md`。

### 3.1 招标文件
- 支持 **PDF** 格式。
- 文件路径通过 `--tender` 参数传入，如 `--tender inputs/tender.pdf`。
=======
### 3.1 招标文件
- 支持 **PDF** 格式。
- 文件路径通过 `--tender` 参数传入，如 `--tender docs/tender.pdf`。
>>>>>>> 9127bed6

### 3.2 知识库
- 目录内可包含 Markdown、Word、XML 等文本资料，系统会自动识别。
- 本仓库自带示例知识库 `litchi-smart-orchard-bid/`，其中按包划分子目录，可直接用于测试。
- 调用时通过 `--kb` 参数指定该目录。

## 4. 运行方式
### 4.1 完整流程
当只有原始招标 PDF 时，可运行一站式流程：
```bash
python full_pipeline.py \
<<<<<<< HEAD
  --tender inputs/tender.pdf \
=======
  --tender path/to/tender.pdf \
>>>>>>> 9127bed6
  --kb litchi-smart-orchard-bid \
  --out bid.pdf
```
**参数说明：**
- `--tender`：招标 PDF 文件路径。
- `--kb`：知识库目录。
- `--out`：生成的 PDF 输出路径。
- `--workdir`：可选，存放中间文件的目录（默认 `build/`）。
- `--topk`：每条需求引用的参考文件数量，默认 `3`。
- `--skip-extract`：若已手动准备好需求清单，可跳过需求抽取步骤。
- `--requirements-file`：与 `--skip-extract` 配合使用，指定现有需求 Markdown 文件。

执行过程中会按以下步骤输出进度：
1. **提取招标需求**：逐页解析 PDF 并生成 `extracted_requirements.md`。
2. **解析需求**：将文本转成结构化对象。
3. **扫描知识库**：读取并索引资料文件。
4. **检索相关内容**：为每条需求挑选最相关的 `topk` 个文件。
5. **内容生成**：撰写大纲、生成正文并合并为 `merged.md`。
6. **转换为 LaTeX**：调用模型将 Markdown 转换成 LaTeX，渲染得到 `main.tex`。
7. **编译 PDF**：通过 LaTeX 工具链生成最终的投标书。

中间产物均保存在 `--workdir` 指定目录，便于调试和复用。

### 4.2 直接从需求清单构建 PDF
若已拥有需求 Markdown 文件，可跳过抽取过程并直接生成 PDF：
```bash
python build_pdf.py \
<<<<<<< HEAD
  --requirements inputs/requirements.md \
=======
  --requirements docs/test_requirements.md \
>>>>>>> 9127bed6
  --kb litchi-smart-orchard-bid \
  --out bid.pdf
```
常用参数：
- `--latex-template`：指定自定义 LaTeX 模板；缺省时自动从 `templates/` 目录选择最合适的模板。
- `--workdir`：工作目录，默认 `build/`。
- `--topk`：每条需求引用的参考文件数量，默认 `5`。
- `--config`：读取额外的 TOML 配置文件。

## 5. 配置与自定义
### 5.1 模型与构建参数
根目录的 `pyproject.toml` 提供默认配置：
- `model`：所用的大模型名称。
- `temperature`：生成温度。
- `topk`：检索的参考文件数量。

运行脚本时可通过 `--config` 指定其他 TOML 文件，以覆盖默认设置。

### 5.2 项目信息
`pyproject.toml` 中 `[tool.build_pdf.project]` 段可声明项目元数据（如项目编号、投标单位等）。这些字段会写入环境变量，在模板中以 `\PROJECT_NO{}` 等方式引用。示例：
```toml
[tool.build_pdf.project]
bid_title = "荔枝智慧果园管理系统投标书"
project_no = "2024-001"
bid_date = "2024-06-30"
```
若未在配置文件中提供，也可直接在运行前设置对应环境变量，如：
```bash
export PROJECT_NO=2024-001
export BID_DATE=2024-06-30
```

### 5.3 模板定制
- 所有 LaTeX 模板位于 `templates/` 目录。默认按优先级选择最规范的中文模板。
- 若需使用自定义模板，可在运行命令中通过 `--latex-template templates/custom.tex` 指定。
<<<<<<< HEAD

### 5.4 缓存与重试
- 所有模型调用结果保存在 `build/cache/` 目录，下次运行会自动复用。
- 若 API 调用失败，`llm_client.py` 会在模型列表间自动轮换并重试。

## 6. 目录结构
```
├─ docs/                     # 示例需求及说明文档
├─ inputs/                   # 招标文件与需求清单（用户自行放置）
=======

### 5.4 缓存与重试
- 所有模型调用结果保存在 `build/cache/` 目录，下次运行会自动复用。
- 若 API 调用失败，`llm_client.py` 会在模型列表间自动轮换并重试。

## 6. 目录结构
```
├─ docs/                     # 示例需求及说明文档
>>>>>>> 9127bed6
├─ litchi-smart-orchard-bid/ # 示例知识库
├─ scripts/                  # 辅助脚本，如 PDF 文本抽取等
├─ src/
│  ├─ caching.py             # LLM 调用结果缓存
│  ├─ content_merge.py       # 生成内容并合并
│  ├─ kb_search.py           # 知识库扫描与检索
│  ├─ latex_renderer.py      # Markdown → LaTeX 转换
│  ├─ pdf_builder.py         # 从需求到 PDF 的主流程
│  └─ requirements_parser.py # 需求解析
├─ templates/                # LaTeX 模板
├─ full_pipeline.py          # 一站式端到端脚本
├─ build_pdf.py              # 直接从需求构建 PDF 的入口
└─ README.md                 # 项目说明
```

## 7. 常见问题
1. **API Key 无效或超额**：确认 `DASHSCOPE_API_KEY` 正确且配额充足。
2. **LaTeX 编译失败**：请确保系统已安装完整的 LaTeX 工具链，并在日志中查看具体错误；程序会在 `build/` 目录留下 `main.tex` 供调试。
3. **知识库未找到内容**：检查 `--kb` 路径是否正确，或知识库文件是否为空。
4. **中文乱码**：确保运行环境和 LaTeX 模板均为 UTF‑8 编码，必要时安装中文字体。

## 8. 开发与贡献
欢迎通过 Pull Request 提交改进，或在 Issue 中反馈问题。开发时建议：
```bash
pip install -e .[dev]
pytest
```

## 9. 许可证
本项目基于 [MIT License](LICENSE) 开源，可自由修改与分发。<|MERGE_RESOLUTION|>--- conflicted
+++ resolved
@@ -1,9 +1,6 @@
 # 智能化标书生成系统
 
-<<<<<<< HEAD
-=======
 
->>>>>>> 9127bed6
 本项目提供一套基于大语言模型的自动化投标文件生成工具。系统能够从招标文件中抽取需求、在本地知识库中检索相关资料、生成正式文档并渲染为 PDF。以下文档对使用流程、配置方式和内部结构进行了事无巨细的说明。
 
 ## 1. 核心功能
@@ -27,17 +24,12 @@
 ```
 
 ## 3. 准备数据
-<<<<<<< HEAD
 项目根目录下提供了 `inputs/` 文件夹作为默认素材存放位置。该目录初始为空，请将待处理的招标 PDF 和需求 Markdown 放置于此，并在运行命令时通过参数引用，如 `--tender inputs/tender.pdf` 或 `--requirements inputs/requirements.md`。
 
 ### 3.1 招标文件
 - 支持 **PDF** 格式。
 - 文件路径通过 `--tender` 参数传入，如 `--tender inputs/tender.pdf`。
-=======
-### 3.1 招标文件
-- 支持 **PDF** 格式。
-- 文件路径通过 `--tender` 参数传入，如 `--tender docs/tender.pdf`。
->>>>>>> 9127bed6
+
 
 ### 3.2 知识库
 - 目录内可包含 Markdown、Word、XML 等文本资料，系统会自动识别。
@@ -49,11 +41,8 @@
 当只有原始招标 PDF 时，可运行一站式流程：
 ```bash
 python full_pipeline.py \
-<<<<<<< HEAD
   --tender inputs/tender.pdf \
-=======
-  --tender path/to/tender.pdf \
->>>>>>> 9127bed6
+
   --kb litchi-smart-orchard-bid \
   --out bid.pdf
 ```
@@ -81,11 +70,9 @@
 若已拥有需求 Markdown 文件，可跳过抽取过程并直接生成 PDF：
 ```bash
 python build_pdf.py \
-<<<<<<< HEAD
+
   --requirements inputs/requirements.md \
-=======
-  --requirements docs/test_requirements.md \
->>>>>>> 9127bed6
+
   --kb litchi-smart-orchard-bid \
   --out bid.pdf
 ```
@@ -121,7 +108,6 @@
 ### 5.3 模板定制
 - 所有 LaTeX 模板位于 `templates/` 目录。默认按优先级选择最规范的中文模板。
 - 若需使用自定义模板，可在运行命令中通过 `--latex-template templates/custom.tex` 指定。
-<<<<<<< HEAD
 
 ### 5.4 缓存与重试
 - 所有模型调用结果保存在 `build/cache/` 目录，下次运行会自动复用。
@@ -131,16 +117,6 @@
 ```
 ├─ docs/                     # 示例需求及说明文档
 ├─ inputs/                   # 招标文件与需求清单（用户自行放置）
-=======
-
-### 5.4 缓存与重试
-- 所有模型调用结果保存在 `build/cache/` 目录，下次运行会自动复用。
-- 若 API 调用失败，`llm_client.py` 会在模型列表间自动轮换并重试。
-
-## 6. 目录结构
-```
-├─ docs/                     # 示例需求及说明文档
->>>>>>> 9127bed6
 ├─ litchi-smart-orchard-bid/ # 示例知识库
 ├─ scripts/                  # 辅助脚本，如 PDF 文本抽取等
 ├─ src/
