--- conflicted
+++ resolved
@@ -6,19 +6,11 @@
 系统以大语言模型（LLM）为核心，结合知识库检索与 LaTeX 排版，实现从需求提取到 PDF 输出的完整流程。
 ## 项目特色
 
-<<<<<<< HEAD
-- 🚀 **智能驱动**：基于LLM（大语言模型）的智能内容生成
-- 📊 **数据驱动**：大数据分析和机器学习算法支持
-- 🔧 **技术先进**：采用最新的物联网和AI技术栈
-- 📋 **文档完整**：自动生成符合招标要求的投标文件
-- 🎯 **精准定位**：面向投标文档的专业解决方案
-=======
-- **智能驱动**：基于LLM（大语言模型）的智能内容生成
-- **数据驱动**：大数据分析和机器学习算法支持
-- **技术先进**：采用最新的物联网和AI技术栈
-- **文档完整**：自动生成符合招标要求的投标文件
-- **精准定位**：面向投标文档的专业解决方案
->>>>>>> 3e6c7738
+-  **智能驱动**：基于LLM（大语言模型）的智能内容生成
+-  **数据驱动**：大数据分析和机器学习算法支持
+-  **技术先进**：采用最新的物联网和AI技术栈
+-  **文档完整**：自动生成符合招标要求的投标文件
+-  **精准定位**：面向投标文档的专业解决方案
 
 ## 项目结构
 
